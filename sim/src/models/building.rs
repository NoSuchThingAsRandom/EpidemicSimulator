--- conflicted
+++ resolved
@@ -22,11 +22,7 @@
 use std::fmt::{Debug, Display, Formatter};
 use std::hash::{Hash, Hasher};
 
-<<<<<<< HEAD
-use serde::{Serialize, Serializer};
-=======
-use serde::{Deserialize, Serialize};
->>>>>>> 05382ee0
+use serde::{Deserialize,Serialize, Serializer};
 use uuid::Uuid;
 
 use load_census_data::tables::employment_densities::EmploymentDensities;
@@ -43,15 +39,9 @@
 /// * An `OutputArea` - for broad location in the country,
 /// * An `AreaClassification` for differentiating between (Rural, Urban, Etc),
 /// * A  `Uuid` for a unique building identifier
-<<<<<<< HEAD
-#[derive(Clone, Debug, Serialize)]
+#[derive(Clone, Debug, Deserialize, Serialize)]
 pub struct BuildingID {
     output_area_id: OutputAreaID,
-=======
-#[derive(Clone, Debug, Deserialize, Serialize)]
-pub struct BuildingCode {
-    output_area_code: String,
->>>>>>> 05382ee0
     area_type: AreaClassification,
     building_id: uuid::Uuid,
 }
