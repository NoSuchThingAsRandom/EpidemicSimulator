/*
 * Epidemic Simulation Using Census Data (ESUCD)
 * Copyright (c)  2021. Sam Ralph
 *
 * This file is part of ESUCD.
 *
 * ESUCD is free software: you can redistribute it and/or modify
 * it under the terms of the GNU General Public License as published by
 * the Free Software Foundation, version 3 of the License.
 *
 * ESUCD is distributed in the hope that it will be useful,
 * but WITHOUT ANY WARRANTY; without even the implied warranty of
 * MERCHANTABILITY or FITNESS FOR A PARTICULAR PURPOSE.  See the
 * GNU General Public License for more details.
 *
 * You should have received a copy of the GNU General Public License
 * along with ESUCD.  If not, see <https://www.gnu.org/licenses/>.
 *
 */

use std::collections::HashMap;
use std::fmt::{Display, Formatter};

use anyhow::Context;
use enum_map::EnumMap;
<<<<<<< HEAD
use geo_types::Point;
use rand::{Rng, RngCore};
use uuid::Uuid;
=======
use rand::distributions::{Bernoulli, Distribution};
use rand::RngCore;
use serde::Serialize;
>>>>>>> 30ac6077

use load_census_data::CensusDataEntry;
use load_census_data::osm_parsing::RawBuildingTypes;
use load_census_data::tables::population_and_density_per_output_area::{
    AreaClassification, PersonType,
};

use crate::config::HOUSEHOLD_SIZE;
use crate::models::building::{Building, BuildingID, Household, Workplace};
use crate::models::citizen::{Citizen, CitizenID};

#[derive(Debug, Clone, Hash, Eq, PartialEq, Serialize)]
pub struct OutputAreaID {
    code: String,
}

impl OutputAreaID {
    pub fn from_code(code: String) -> OutputAreaID {
        OutputAreaID { code }
    }
    pub fn code(&self) -> &String {
        &self.code
    }
}

impl Display for OutputAreaID {
    fn fmt(&self, f: &mut Formatter<'_>) -> std::fmt::Result {
        write!(f, "ID: {}", self.code)
    }
}

/// This is a container for a Census Output Area
///
/// Has a given code corresponding to an area of the country, and a list of households and citizens
///
/// The polygon and `draw()` function can be used for image representation
#[derive(Debug)]
pub struct OutputArea {
    /// The Census Data Output Area Code
    pub output_area_id: OutputAreaID,

    /// A map of households, corresponding to what area they are in (Rural, Urban, Etc)
    pub buildings: EnumMap<AreaClassification, HashMap<BuildingID, Box<dyn Building>>>,
    /// A polygon for drawing this output area
<<<<<<< HEAD
    pub polygon: geo_types::Polygon<isize>,
=======
    pub polygon: Option<geo_types::Polygon<f64>>,
>>>>>>> 30ac6077
    pub total_residents: u32,
    /// The distribution to use to determine whether a Citizen is wearing a mask\
    /// Is stored as a distribution to increase speed
    mask_distribution: Bernoulli,
}

impl OutputArea {
    /// Builds a new output area, for the given code, polygon for drawing and a census record of the population
    ///
    /// Builds the citizens and households for this area
    pub fn new(
<<<<<<< HEAD
        output_area_code: String,
        polygon: geo_types::Polygon<isize>,
=======
        output_area_id: OutputAreaID,
        polygon: Option<geo_types::Polygon<f64>>,
        mask_compliance_ratio: f64,
>>>>>>> 30ac6077
    ) -> anyhow::Result<OutputArea> {
        Ok(OutputArea {
            output_area_id,
            buildings: EnumMap::default(),
            polygon,
            total_residents: 0,
            mask_distribution: Bernoulli::new(mask_compliance_ratio)
                .context("Failed to initialise the mask distribution")?,
        })
    }
    pub fn add_building(&mut self, location: Point<isize>, raw_building_type: RawBuildingTypes) {
        todo!()
    }
    pub fn generate_citizens(
        &mut self,
        census_data: CensusDataEntry,
        rng: &mut dyn RngCore,
    ) -> anyhow::Result<HashMap<CitizenID, Citizen>> {
        // TODO Fix this
        let mut citizens = HashMap::with_capacity(census_data.total_population_size() as usize);
        let area = AreaClassification::Total;
        let pop_count = &census_data.population_count.population_counts[area];
        //for (area, pop_count) in census_data.population_count.population_counts.iter() {
        // TODO Currently assigning 4 people per household
        // Should use census data instead
        let household_number = pop_count[PersonType::All] / HOUSEHOLD_SIZE;
        let mut generated_population = 0;
        let mut households_for_area: HashMap<BuildingID, Box<dyn Building>> =
            HashMap::with_capacity(household_number as usize);

        // Build households
        for _ in 0..household_number {
            let household_building_id = BuildingID::new(self.output_area_id.clone(), area);
            let mut household = Household::new(household_building_id.clone());
            for _ in 0..HOUSEHOLD_SIZE {
                let occupation = census_data
                    .occupation_count
                    .get_random_occupation(rng)
                    .context("Cannot generate a random occupation for new Citizen!")?;
                let citizen = Citizen::new(
                    household_building_id.clone(),
                    household_building_id.clone(),
                    occupation,
                    self.mask_distribution.sample(rng),
                    rng,
                );
                household
                    .add_citizen(citizen.id())
                    .context("Failed to add Citizen to Household")?;
                citizens.insert(citizen.id(), citizen);
                self.total_residents += 1;
                generated_population += 1;
            }
            households_for_area.insert(household_building_id, Box::new(household));
            if generated_population >= pop_count[PersonType::All] {
                break;
            }
        }
        self.buildings[area] = households_for_area;
        Ok(citizens)
    }
    fn extract_occupants_for_building_type<T: 'static + Building>(&self) -> Vec<CitizenID> {
        let mut citizens = Vec::new();
        for (_, data) in self.buildings.iter() {
            for building in data.values() {
                let building = building.as_any();
                if let Some(household) = building.downcast_ref::<T>() {
                    citizens.extend(household.occupants());
                }
            }
        }
        citizens
    }
    pub fn get_residents(&self) -> Vec<CitizenID> {
        self.extract_occupants_for_building_type::<Household>()
    }
    pub fn get_workers(&self) -> Vec<CitizenID> {
        self.extract_occupants_for_building_type::<Workplace>()
    }
}

impl Clone for OutputArea {
    fn clone(&self) -> Self {
        let mut buildings_copy = EnumMap::default();
        for (area, buildings_old) in self.buildings.iter() {
            let mut new: HashMap<BuildingID, Box<dyn Building>> =
                HashMap::with_capacity(buildings_old.len());
            for (code, current_building) in buildings_old {
                let current_building = current_building.as_any();
                if let Some(household) = current_building.downcast_ref::<Household>() {
                    new.insert(code.clone(), Box::new(household.clone()));
                } else if let Some(workplace) = current_building.downcast_ref::<Workplace>() {
                    new.insert(code.clone(), Box::new(workplace.clone()));
                } else {
                    unimplemented!()
                }
            }
            buildings_copy[area] = new;
        }
        OutputArea {
            output_area_id: self.output_area_id.clone(),
            buildings: buildings_copy,
            polygon: self.polygon.clone(),
            total_residents: self.total_residents,
            mask_distribution: self.mask_distribution,
        }
    }
}<|MERGE_RESOLUTION|>--- conflicted
+++ resolved
@@ -23,15 +23,12 @@
 
 use anyhow::Context;
 use enum_map::EnumMap;
-<<<<<<< HEAD
+use enum_map::EnumMap;
 use geo_types::Point;
 use rand::{Rng, RngCore};
+use rand::distributions::{Bernoulli, Distribution};
+use serde::Serialize;
 use uuid::Uuid;
-=======
-use rand::distributions::{Bernoulli, Distribution};
-use rand::RngCore;
-use serde::Serialize;
->>>>>>> 30ac6077
 
 use load_census_data::CensusDataEntry;
 use load_census_data::osm_parsing::RawBuildingTypes;
@@ -76,11 +73,7 @@
     /// A map of households, corresponding to what area they are in (Rural, Urban, Etc)
     pub buildings: EnumMap<AreaClassification, HashMap<BuildingID, Box<dyn Building>>>,
     /// A polygon for drawing this output area
-<<<<<<< HEAD
     pub polygon: geo_types::Polygon<isize>,
-=======
-    pub polygon: Option<geo_types::Polygon<f64>>,
->>>>>>> 30ac6077
     pub total_residents: u32,
     /// The distribution to use to determine whether a Citizen is wearing a mask\
     /// Is stored as a distribution to increase speed
@@ -92,14 +85,9 @@
     ///
     /// Builds the citizens and households for this area
     pub fn new(
-<<<<<<< HEAD
-        output_area_code: String,
+        output_area_id: OutputAreaID,
         polygon: geo_types::Polygon<isize>,
-=======
-        output_area_id: OutputAreaID,
-        polygon: Option<geo_types::Polygon<f64>>,
         mask_compliance_ratio: f64,
->>>>>>> 30ac6077
     ) -> anyhow::Result<OutputArea> {
         Ok(OutputArea {
             output_area_id,
