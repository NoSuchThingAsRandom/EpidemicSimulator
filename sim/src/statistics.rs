/*
 * Epidemic Simulation Using Census Data (ESUCD)
 * Copyright (c)  2022. Sam Ralph
 *
 * This file is part of ESUCD.
 *
 * ESUCD is free software: you can redistribute it and/or modify
 * it under the terms of the GNU General Public License as published by
 * the Free Software Foundation, version 3 of the License.
 *
 * ESUCD is distributed in the hope that it will be useful,
 * but WITHOUT ANY WARRANTY; without even the implied warranty of
 * MERCHANTABILITY or FITNESS FOR A PARTICULAR PURPOSE.  See the
 * GNU General Public License for more details.
 *
 * You should have received a copy of the GNU General Public License
 * along with ESUCD.  If not, see <https://www.gnu.org/licenses/>.
 *
 */

use std::collections::HashMap;
use std::fmt::{Display, Formatter};
<<<<<<< HEAD
use std::ops::AddAssign;

use log::error;
use num_format::ToFormattedString;
=======
use std::fs::File;
use std::io::BufWriter;

use log::{error, info};
use serde::{Deserialize, Serialize};
use serde_json::to_writer;
>>>>>>> 99135011

use crate::config::NUMBER_FORMATTING;
use crate::disease::DiseaseStatus;
use crate::models::building::BuildingID;
use crate::models::citizen::Citizen;
use crate::models::ID;
use crate::models::output_area::OutputAreaID;
use crate::models::public_transport_route::PublicTransportID;

#[derive(Hash, Eq, PartialEq, Debug, Deserialize, Serialize)]
pub enum StatisticsArea {
    Building { id: BuildingID },
    OutputArea { code: OutputAreaID },
    PublicTransport { id: (OutputAreaID, OutputAreaID) },
    All,
}


#[derive(Debug, Deserialize, Serialize, Default)]
pub struct StatisticsRecorder {
    all_data: HashMap<StatisticsArea, Vec<StatisticEntry>>,
    current_time_step: u32,
    pub current_entry: HashMap<StatisticsArea, StatisticEntry>,
}


impl StatisticsRecorder {
    pub fn dump_to_file(&mut self, filename: &str) {
        let file = File::create(filename).expect("Failed to create results file!");
        let file_writer = BufWriter::new(file);
        let mut data: HashMap<&str, HashMap<String, Vec<StatisticEntry>>> = HashMap::new();
        for (place, records) in self.all_data.drain() {
            match place {
                StatisticsArea::Building { id } => {}
                StatisticsArea::OutputArea { code } => {
                    let mut entry = data.entry("OutputArea").or_default();
                    entry.insert(code.code().to_string(), records);
                }
                StatisticsArea::PublicTransport { id } => {
                    let mut entry = data.entry("PublicTransport").or_default();
                    let code = String::new() + id.0.code() + "-" + id.1.code();
                    //entry.insert(code, records);
                }
                StatisticsArea::All => {
                    let mut entry = data.entry("All").or_default();
                    entry.insert("All".to_string(), records);
                }
            }
        }
        info!("Dumped data to file: {}",filename);
        to_writer(file_writer, &data).expect("Failed to write to file!");
    }
    pub fn current_time_step(&self) -> u32 {
        self.current_time_step
    }
    pub fn record(&mut self) {
        self.current_time_step += 1;
        for (area, entry) in self.current_entry.drain() {
            let mut recording_entry = self.all_data.entry(area).or_default();//tatisticEntry::with_time_step(self.current_time_step));
            recording_entry.push(entry);
        }
    }

    /// Prepares for recording the next step
    pub fn next(&mut self) {
        self.record();
    }
    pub fn add_citizen(&mut self, citizen: &Citizen) {
        let time_step = self.current_time_step();
        let stat_entry = self.current_entry.entry(StatisticsArea::All).or_insert_with(|| StatisticEntry::with_time_step(time_step));
        stat_entry.add_citizen(&citizen.disease_status);
        if let Some(id) = &citizen.on_public_transport {
            let stat_entry = self.current_entry.entry(StatisticsArea::PublicTransport { id: id.clone() }).or_insert_with(|| StatisticEntry::with_time_step(time_step));
            stat_entry.add_citizen(&citizen.disease_status);
        } else {
            let area = StatisticsArea::OutputArea { code: citizen.current_building_position.output_area_code().clone() };
            let stat_entry = self.current_entry.entry(area).or_insert_with(|| StatisticEntry::with_time_step(time_step));
            stat_entry.add_citizen(&citizen.disease_status);
        }
    }
    pub fn expose_citizen(&mut self, citizen: &Citizen, location: &ID) -> Result<(), crate::error::Error> {
        let time_step = self.current_time_step();
        let stat_entry = self.current_entry.entry(StatisticsArea::All).or_insert_with(|| StatisticEntry::with_time_step(time_step));
        stat_entry.citizen_exposed()?;
        match location {
            ID::Building(id) => {
                let area = StatisticsArea::OutputArea { code: id.output_area_code() };
                let stat_entry = self.current_entry.entry(area).or_insert_with(|| StatisticEntry::with_time_step(time_step));
                stat_entry.citizen_exposed()?;
            }
            ID::OutputArea(id) => {
                let area = StatisticsArea::OutputArea { code: id.clone() };
                let stat_entry = self.current_entry.entry(area).or_insert_with(|| StatisticEntry::with_time_step(time_step));
                stat_entry.citizen_exposed()?;
            }
            ID::PublicTransport(id) => {
                let area = StatisticsArea::PublicTransport { id: (id.source.clone(), id.destination.clone()) };
                let stat_entry = self.current_entry.entry(area).or_insert_with(|| StatisticEntry::with_time_step(time_step));
                stat_entry.citizen_exposed()?;
            }
        }
        Ok(())
    }

    pub fn disease_exists(&self) -> bool {
        self.current_entry.get(&StatisticsArea::All).expect("No data recorded").disease_exists()
    }

    pub fn infected_percentage(&self) -> f64 {
        self.current_entry.get(&StatisticsArea::All).expect("No data recorded").infected_percentage()
    }
}

/// A snapshot of the disease per time step
#[derive(Debug, Serialize, Deserialize)]
pub struct StatisticEntry {
    time_step: u32,
    susceptible: u32,
    exposed: u32,
    infected: u32,
    recovered: u32,
<<<<<<< HEAD
    vaccinated: u32,
    /// First Instance, Amount
    pub buildings_exposed: HashMap<BuildingID, (u32, u32)>,
    pub workplace_exposed: HashMap<BuildingID, (u32, u32)>,
    /// First Time Step it occurred, Amount
    pub output_areas_exposed: HashMap<OutputAreaID, (u32, u32)>,
    pub public_trandport_exposure_count: u32,
}

impl Statistics {
    pub fn from_hour(hour: u32) -> Statistics {
        Statistics {
            time_step: hour,
=======
    pub vaccinated: u32,
}/*

impl Default for StatisticEntry {
    fn default() -> Self {
        StatisticEntry {
            time_step: 0,
>>>>>>> 99135011
            susceptible: 0,
            exposed: 0,
            infected: 0,
            recovered: 0,
            vaccinated: 0,
        }
    }
*/

impl StatisticEntry {
    pub fn with_time_step(time_step: u32) -> Self {
        Self {
            time_step,
            susceptible: 0,
            exposed: 0,
            infected: 0,
            recovered: 0,
            vaccinated: 0,
        }
    }
    pub fn time_step(&self) -> u32 {
        self.time_step
    }
    pub fn susceptible(&self) -> u32 {
        self.susceptible
    }
    pub fn exposed(&self) -> u32 {
        self.exposed
    }
    pub fn infected(&self) -> u32 {
        self.infected
    }
    pub fn recovered(&self) -> u32 {
        self.recovered
    }
    pub fn vaccinated(&self) -> u32 {
        self.vaccinated
    }

    #[inline]
    pub fn total(&self) -> u32 {
        self.susceptible() + self.exposed() + self.infected() + self.recovered() + self.vaccinated()
    }

    pub fn infected_percentage(&self) -> f64 {
        self.infected as f64 / (self.total() as f64)
    }
    /// Adds a new Citizen to the log, and increments the stage the citizen is at by one
    pub fn add_citizen(&mut self, disease_status: &DiseaseStatus) {
        match disease_status {
            DiseaseStatus::Susceptible => {
                self.susceptible += 1;
            }
            DiseaseStatus::Exposed(_) => {
                self.exposed += 1;
            }
            DiseaseStatus::Infected(_) => {
                self.infected += 1;
            }
            DiseaseStatus::Recovered => {
                self.recovered += 1;
            }
            DiseaseStatus::Vaccinated => self.vaccinated += 1,
        }
    }
<<<<<<< HEAD
    /// When a citizen has been exposed, the susceptible count drops by one, and exposure count increases by 1
    /// Will error, if called when no Citizens are susceptible
    pub fn citizen_exposed(&mut self, location: ID) -> Result<(), crate::error::SimError> {
=======
    pub fn citizen_exposed(&mut self) -> Result<(), crate::error::Error> {
>>>>>>> 99135011
        let x = self.susceptible.checked_sub(1);
        if let Some(x) = x {
            self.susceptible = x;
            self.exposed += 1;
            Ok(())
        } else {
            error!("Cannot log citizen being exposed, as no susceptible citizens left");
            Err(crate::error::SimError::new_simulation_error(String::from(
                "Cannot expose citizen as no citizens are susceptible!",
            )))
        }
    }
    /// Returns true if at least one Citizen has the Disease
    pub fn disease_exists(&self) -> bool {
        self.exposed != 0 || self.infected != 0 || self.susceptible != 0
    }
    /*
        pub fn summarise(&self) {
            println!("\n\n\n--------\n");
            println!("Output Areas Exposed: ");
            for area in &self.output_areas_exposed {
                println!(
                    "         {} first infected at {} with total {}",
                    area.0, area.1.0, area.1.1
                );
            }
            println!("\n\n\n--------\n");
            println!("Buildings exposed Exposed: ");
            for building in &self.buildings_exposed {
                println!(
                    "         {} first infected at {} with total {}",
                    building.0, building.1.0, building.1.1
                );
            }
        }*/
}

<<<<<<< HEAD
impl AddAssign for Statistics {
    fn add_assign(&mut self, rhs: Self) {
        self.susceptible += rhs.susceptible;
        self.exposed += rhs.exposed;
        self.infected += rhs.infected;
        self.recovered += rhs.recovered;
        self.vaccinated += rhs.vaccinated;
        for (building, amount) in rhs.buildings_exposed {
            let entry = self.buildings_exposed.entry(building).or_default();
            entry.0 += amount.0;
            entry.1 += amount.1;
        }
        for (building, amount) in rhs.workplace_exposed {
            let entry = self.workplace_exposed.entry(building).or_default();
            entry.0 += amount.0;
            entry.1 += amount.1;
        }
        for (building, amount) in rhs.output_areas_exposed {
            let entry = self.output_areas_exposed.entry(building).or_default();
            entry.0 += amount.0;
            entry.1 += amount.1;
        }
    }
}

impl Default for Statistics {
    fn default() -> Self {
        Statistics {
            time_step: 0,
            susceptible: 0,
            exposed: 0,
            infected: 0,
            recovered: 0,
            vaccinated: 0,
            buildings_exposed: Default::default(),
            workplace_exposed: Default::default(),
            output_areas_exposed: Default::default(),
            public_trandport_exposure_count: 0,
        }
    }
}
=======
>>>>>>> 99135011

impl Display for StatisticEntry {
    fn fmt(&self, f: &mut Formatter<'_>) -> std::fmt::Result {
        write!(
            f,
            "Hour: {: >4}, Total: {: >10}, Susceptible: {: >10}, {:.2}%, Exposed: {: >10}, {:.2}%, Infected: {: >10}, {:.2}%, Recovered: {: >10}, {:.2}% Vaccinated: {: >10}, {:.2}%",
            self.time_step, self.total().to_formatted_string(&NUMBER_FORMATTING), self.susceptible().to_formatted_string(&NUMBER_FORMATTING), (self.susceptible() as f64 / self.total() as f64) * 100.0, self.exposed().to_formatted_string(&NUMBER_FORMATTING), (self.exposed() as f64 / self.total() as f64) * 100.0, self.infected().to_formatted_string(&NUMBER_FORMATTING), (self.infected() as f64 / self.total() as f64) * 100.0, self.recovered().to_formatted_string(&NUMBER_FORMATTING), (self.recovered() as f64 / self.total() as f64) * 100.0, self.vaccinated().to_formatted_string(&NUMBER_FORMATTING), (self.vaccinated() as f64 / self.total() as f64) * 100.0,
        )
    }
}<|MERGE_RESOLUTION|>--- conflicted
+++ resolved
@@ -20,19 +20,15 @@
 
 use std::collections::HashMap;
 use std::fmt::{Display, Formatter};
-<<<<<<< HEAD
-use std::ops::AddAssign;
-
-use log::error;
-use num_format::ToFormattedString;
-=======
 use std::fs::File;
 use std::io::BufWriter;
+use std::ops::AddAssign;
+
 
 use log::{error, info};
+use num_format::ToFormattedString;
 use serde::{Deserialize, Serialize};
 use serde_json::to_writer;
->>>>>>> 99135011
 
 use crate::config::NUMBER_FORMATTING;
 use crate::disease::DiseaseStatus;
@@ -147,36 +143,19 @@
 }
 
 /// A snapshot of the disease per time step
-#[derive(Debug, Serialize, Deserialize)]
+#[derive(Clone,Debug, Serialize, Deserialize)]
 pub struct StatisticEntry {
     time_step: u32,
     susceptible: u32,
     exposed: u32,
     infected: u32,
     recovered: u32,
-<<<<<<< HEAD
-    vaccinated: u32,
-    /// First Instance, Amount
-    pub buildings_exposed: HashMap<BuildingID, (u32, u32)>,
-    pub workplace_exposed: HashMap<BuildingID, (u32, u32)>,
-    /// First Time Step it occurred, Amount
-    pub output_areas_exposed: HashMap<OutputAreaID, (u32, u32)>,
-    pub public_trandport_exposure_count: u32,
-}
-
-impl Statistics {
-    pub fn from_hour(hour: u32) -> Statistics {
-        Statistics {
-            time_step: hour,
-=======
     pub vaccinated: u32,
-}/*
-
+}
 impl Default for StatisticEntry {
     fn default() -> Self {
         StatisticEntry {
             time_step: 0,
->>>>>>> 99135011
             susceptible: 0,
             exposed: 0,
             infected: 0,
@@ -184,12 +163,10 @@
             vaccinated: 0,
         }
     }
-*/
-
-impl StatisticEntry {
-    pub fn with_time_step(time_step: u32) -> Self {
-        Self {
-            time_step,
+impl Statistics {
+    pub fn from_hour(hour: u32) -> Statistics {
+        Statistics {
+            time_step: hour,
             susceptible: 0,
             exposed: 0,
             infected: 0,
@@ -242,13 +219,9 @@
             DiseaseStatus::Vaccinated => self.vaccinated += 1,
         }
     }
-<<<<<<< HEAD
     /// When a citizen has been exposed, the susceptible count drops by one, and exposure count increases by 1
     /// Will error, if called when no Citizens are susceptible
-    pub fn citizen_exposed(&mut self, location: ID) -> Result<(), crate::error::SimError> {
-=======
-    pub fn citizen_exposed(&mut self) -> Result<(), crate::error::Error> {
->>>>>>> 99135011
+    pub fn citizen_exposed(&mut self) -> Result<(), crate::error::SimError> {
         let x = self.susceptible.checked_sub(1);
         if let Some(x) = x {
             self.susceptible = x;
@@ -265,28 +238,26 @@
     pub fn disease_exists(&self) -> bool {
         self.exposed != 0 || self.infected != 0 || self.susceptible != 0
     }
-    /*
-        pub fn summarise(&self) {
-            println!("\n\n\n--------\n");
-            println!("Output Areas Exposed: ");
-            for area in &self.output_areas_exposed {
-                println!(
-                    "         {} first infected at {} with total {}",
-                    area.0, area.1.0, area.1.1
-                );
-            }
-            println!("\n\n\n--------\n");
-            println!("Buildings exposed Exposed: ");
-            for building in &self.buildings_exposed {
-                println!(
-                    "         {} first infected at {} with total {}",
-                    building.0, building.1.0, building.1.1
-                );
-            }
-        }*/
-}
-
-<<<<<<< HEAD
+
+    pub fn summarise(&self) {
+        println!("\n\n\n--------\n");
+        println!("Output Areas Exposed: ");
+        for area in &self.output_areas_exposed {
+            println!(
+                "         {} first infected at {} with total {}",
+                area.0, area.1.0, area.1.1
+            );
+        }
+        println!("\n\n\n--------\n");
+        println!("Buildings exposed Exposed: ");
+        for building in &self.buildings_exposed {
+            println!(
+                "         {} first infected at {} with total {}",
+                building.0, building.1.0, building.1.1
+            );
+        }
+    }
+}
 impl AddAssign for Statistics {
     fn add_assign(&mut self, rhs: Self) {
         self.susceptible += rhs.susceptible;
@@ -311,7 +282,6 @@
         }
     }
 }
-
 impl Default for Statistics {
     fn default() -> Self {
         Statistics {
@@ -328,8 +298,6 @@
         }
     }
 }
-=======
->>>>>>> 99135011
 
 impl Display for StatisticEntry {
     fn fmt(&self, f: &mut Formatter<'_>) -> std::fmt::Result {
