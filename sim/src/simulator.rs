--- conflicted
+++ resolved
@@ -30,12 +30,7 @@
 use rand::thread_rng;
 
 use load_census_data::CensusData;
-<<<<<<< HEAD
 use load_census_data::parsing_error::{DataLoadingError, ParseErrorType};
-use load_census_data::tables::CensusTableNames;
-=======
-use load_census_data::parsing_error::{CensusError, ParseErrorType};
->>>>>>> 30ac6077
 use load_census_data::tables::occupation_count::OccupationType;
 use load_census_data::tables::population_and_density_per_output_area::AreaClassification;
 
@@ -76,20 +71,15 @@
         let disease_model = DiseaseModel::covid();
         let mut output_areas: HashMap<OutputAreaID, OutputArea> = HashMap::new();
         debug!("Current memory usage: {}", get_memory_usage()?);
-<<<<<<< HEAD
         let (mut output_areas_polygons, point_lookup) =
-=======
-        /*        let mut output_areas_polygons =
->>>>>>> 30ac6077
             build_polygons_for_output_areas(CensusTableNames::OutputAreaMap.get_filename())
                 .context("Loading polygons for output areas")?;
-        info!("Loaded map data in {:?}", start.elapsed());*/
+        info!("Loaded map data in {:?}", start.elapsed());
         let mut starting_population = 0;
 
         let mut citizens = HashMap::new();
         // Build the initial Output Areas and Households
         for entry in census_data.values() {
-<<<<<<< HEAD
             let polygon = output_areas_polygons
                 .remove(&entry.output_area_code)
                 .ok_or_else(|| DataLoadingError::ValueParsingError {
@@ -102,20 +92,6 @@
                     "Loading polygon shape for area: {}",
                     entry.output_area_code.to_string()
                 ))?;
-=======
-            /*            let polygon = output_areas_polygons
-            .remove(&entry.output_area_code)
-            .ok_or_else(|| CensusError::ValueParsingError {
-                source: ParseErrorType::MissingKey {
-                    context: "Building output areas map".to_string(),
-                    key: entry.output_area_code.to_string(),
-                },
-            })
-            .context(format!(
-                "Loading polygon shape for area: {}",
-                entry.output_area_code.to_string()
-            ))?;*/
->>>>>>> 30ac6077
             starting_population += entry.total_population_size() as u32;
             let mut new_area = OutputArea::new(
                 OutputAreaID::from_code(entry.output_area_code.clone()),
@@ -213,13 +189,8 @@
                     },
                 })?;
             let household_census_data = census_data
-<<<<<<< HEAD
-                .get_output_area(household_output_area_code.to_string())
+                .for_output_area_code(household_output_area_code.code())
                 .ok_or_else(|| DataLoadingError::ValueParsingError {
-=======
-                .for_output_area_code(household_output_area_code.code())
-                .ok_or_else(|| CensusError::ValueParsingError {
->>>>>>> 30ac6077
                     source: ParseErrorType::MissingKey {
                         context: "Cannot retrieve Census Data for output area ".to_string(),
                         key: household_output_area_code.to_string(),
@@ -435,19 +406,10 @@
                 *entry += 1;
             }
         }
-<<<<<<< HEAD
-        //debug!("There are {} exposures", exposure_list.len());
-        Ok(exposure_list)
-    }
-    fn apply_exposures(&mut self, exposure_list: HashSet<Exposure>) -> anyhow::Result<()> {
-        for exposure in exposure_list {
-            let area = self.output_areas.get_mut(&exposure.output_area_code());
-=======
 
         // Apply Building Exposures
         for (building_id, exposure_count) in building_exposure_list {
             let area = self.output_areas.get(&building_id.output_area_code());
->>>>>>> 30ac6077
             match area {
                 Some(area) => {
                     // TODO Sometime there's a weird bug here?
