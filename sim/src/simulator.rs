--- conflicted
+++ resolved
@@ -34,15 +34,10 @@
 use load_census_data::tables::occupation_count::OccupationType;
 use load_census_data::tables::population_and_density_per_output_area::AreaClassification;
 
-<<<<<<< HEAD
 use crate::config::{
     DEBUG_ITERATION_PRINT, get_memory_usage, STARTING_INFECTED_COUNT, WORKPLACE_BUILDING_SIZE,
 };
-use crate::disease::{DiseaseModel, DiseaseStatus};
-=======
-use crate::config::{DEBUG_ITERATION_PRINT, STARTING_INFECTED_COUNT, WORKPLACE_BUILDING_SIZE};
-use crate::disease::{DiseaseModel, DiseaseStatus, Exposure, StatisticEntry, StatisticsArea, StatisticsRecorder};
->>>>>>> 05382ee0
+use crate::disease::{DiseaseModel, DiseaseStatus,Exposure, StatisticEntry, StatisticsArea, StatisticsRecorder};
 use crate::disease::DiseaseStatus::Infected;
 use crate::interventions::{InterventionsEnabled, InterventionStatus};
 use crate::models::building::{Building, BuildingID, Workplace};
@@ -57,17 +52,13 @@
     /// The total size of the population
     current_population: u32,
     /// A list of all the sub areas containing agents
-<<<<<<< HEAD
     pub output_areas: HashMap<OutputAreaID, OutputArea>,
+    statistics_recorder: StatisticsRecorder,
     /// The list of citizens who have a "home" in this area
     pub citizens: HashMap<CitizenID, Citizen>,
     pub citizens_eligible_for_vaccine: Option<HashSet<CitizenID>>,
     pub statistics: Statistics,
     interventions: InterventionStatus,
-=======
-    output_areas: HashMap<String, OutputArea>,
-    statistics_recorder: StatisticsRecorder,
->>>>>>> 05382ee0
     disease_model: DiseaseModel,
     pub public_transport: HashMap<PublicTransportID, PublicTransport>,
     rng: ThreadRng,
@@ -122,17 +113,12 @@
         let mut simulator = Simulator {
             current_population: starting_population,
             output_areas,
-<<<<<<< HEAD
             citizens,
             citizens_eligible_for_vaccine: None,
-            statistics: Statistics::default(),
+            statistics_recorder: StatisticsRecorder::default(),
             interventions: Default::default(),
             disease_model,
             public_transport: Default::default(),
-=======
-            statistics_recorder: StatisticsRecorder::default(),
-            disease_model: DiseaseModel::covid(),
->>>>>>> 05382ee0
             rng: thread_rng(),
         };
         // Build the workplaces
@@ -338,38 +324,18 @@
         let mut start_time = Instant::now();
         info!("Starting simulation...");
         for time_step in 0..self.disease_model.max_time_step {
-<<<<<<< HEAD
             if time_step % DEBUG_ITERATION_PRINT as u16 == 0 {
                 println!("Completed {: >3} time steps, in: {: >6} seconds  Statistics: {},   Memory usage: {}", DEBUG_ITERATION_PRINT, format!("{:.2}", start_time.elapsed().as_secs_f64()), self.statistics, get_memory_usage()?);
                 start_time = Instant::now();
             }
             if !self.step()? {
                 debug!("{}", self.statistics);
-=======
-            let stat_entry = self.execute_time_step()?;
-            let all_entry = stat_entry.get(&StatisticsArea::All).expect("Couldn't retrieve statistics entry for All");
-            if time_step % DEBUG_ITERATION_PRINT as u16 == 0 {
-                info!(
-                    "{:?}       - {:?}",
-                    start_time.elapsed(),
-                    all_entry
-                );
-            }
-            if !all_entry.disease_exists() {
-                info!(
-                    "Disease finished at {} as no one has the disease",
-                    time_step
-                );
-                debug!("{}", all_entry);
->>>>>>> 05382ee0
                 break;
             }
-            self.statistics_recorder.record(stat_entry);
         }
         self.statistics_recorder.dump_to_file("recordings/v1.0.0-test.json");
         Ok(())
     }
-<<<<<<< HEAD
     /// Applies a single time step to the simulation
     ///
     /// Returns False if it has finished
@@ -427,28 +393,7 @@
                     .entry(citizen.current_building_position.clone())
                     .or_insert(1);
                 *entry += 1;
-=======
-    pub fn execute_time_step(&mut self) -> anyhow::Result<HashMap<StatisticsArea, StatisticEntry>> {
-        //debug!("Executing time step at hour: {}",self.current_statistics.time_step());
-        let mut statistics = HashMap::new();
-        let mut all_statistics = StatisticEntry::new(self.statistics_recorder.current_time_step() + 1);
-        let mut exposure_list: HashSet<Exposure> = HashSet::new();
-        for (code, area) in &mut self.output_areas {
-            let mut output_area_statistics = StatisticEntry::new(self.statistics_recorder.current_time_step() + 1);
-
-            for citizen in &mut area.citizens.values_mut() {
-                citizen.execute_time_step(self.statistics_recorder.current_time_step(), &self.disease_model);
-                all_statistics.add_citizen(&citizen.disease_status);
-                output_area_statistics.add_citizen(&citizen.disease_status);
-                if let Infected(_) = citizen.disease_status {
-                    exposure_list.insert(Exposure::new(
-                        citizen.id(),
-                        citizen.current_position.clone(),
-                    ));
-                }
->>>>>>> 05382ee0
-            }
-            statistics.insert(StatisticsArea::OutputArea { code: code.to_string() }, output_area_statistics);
+            }
         }
 
         // Apply Building Exposures
@@ -457,7 +402,6 @@
             match area {
                 Some(area) => {
                     // TODO Sometime there's a weird bug here?
-<<<<<<< HEAD
                     let building = &area.buildings[building_id.area_type()]
                         .get(&building_id)
                         .context(format!(
@@ -486,31 +430,6 @@
                     // Only need to save buses with exposures
                     if current_bus.exposure_count > 0 {
                         self.expose_citizens(current_bus.occupants().clone(), current_bus.exposure_count, ID::PublicTransport(current_bus.id().clone()))?;
-=======
-                    let building = &area.buildings[exposure.area_classification()]
-                        .get_mut(&exposure.building_code())
-                        .context(format!("Failed to retrieve exposure building {}", exposure));
-                    let building = building.as_ref().unwrap();
-                    for citizen_id in building.occupants() {
-                        let citizen = area.citizens.get_mut(citizen_id);
-                        match citizen {
-                            Some(citizen) => {
-                                if citizen.expose(&self.disease_model, &mut self.rng) {
-                                    let area_entry = statistics.entry(StatisticsArea::OutputArea { code: area.code.to_string() }).or_insert_with(|| StatisticEntry::new(self.statistics_recorder.current_time_step()));
-                                    area_entry.citizen_exposed()
-                                        .context(format!("Exposing citizen {}", citizen_id))?;
-                                    all_statistics.citizen_exposed()
-                                        .context(format!("Exposing citizen {}", citizen_id))?;
-                                }
-                            }
-                            None => {
-                                error!(
-                                    "Citizen {}, does not exist in the expected area {}",
-                                    citizen_id, area.code
-                                );
-                            }
-                        }
->>>>>>> 05382ee0
                     }
                     current_bus = PublicTransport::new(route.0.clone(), route.1.clone());
                     current_bus.add_citizen(citizen).context("Failed to add Citizen to new bus")?;
@@ -601,7 +520,6 @@
                 }
             }
         }
-<<<<<<< HEAD
         if let Some(citizens) = &mut self.citizens_eligible_for_vaccine {
             let chosen: Vec<CitizenID> = citizens
                 .iter()
@@ -674,9 +592,5 @@
         )?;
 
         Ok(())
-=======
-        statistics.insert(StatisticsArea::All, all_statistics);
-        Ok(statistics)
->>>>>>> 05382ee0
     }
 }