--- conflicted
+++ resolved
@@ -251,7 +251,6 @@
             osm_buildings: read_osm_data(OSM_FILENAME.to_string())?,
         })
     }
-
     /// Attempts to load all the Census Tables stored on disk into memory
     pub fn load_all_tables(
         census_directory: String,
@@ -353,13 +352,8 @@
     /// Attempts to retrieve all records relating to the given output area code
     ///
     /// Will return None, if at least one table is missing the entry
-<<<<<<< HEAD
-    pub fn get_output_area(&self, code: String) -> Option<CensusDataEntry> {
+    pub fn for_output_area_code(&self, code: String) -> Option<CensusDataEntry> {
         let workplace_area_distribution = self.residents_workplace.get(&code)?;
-=======
-    pub fn for_output_area_code(&self, code: &String) -> Option<CensusDataEntry> {
-        let workplace_area_distribution = self.residents_workplace.get(code)?;
->>>>>>> 30ac6077
         Some(CensusDataEntry {
             population_count: self.population_counts.get(&code)?,
             occupation_count: self.occupation_counts.get(&code)?,
@@ -372,11 +366,7 @@
     pub fn values(&self) -> impl Iterator<Item=CensusDataEntry> {
         let keys = self.population_counts.keys();
         keys.filter_map(move |key| {
-<<<<<<< HEAD
-            let data = self.get_output_area(key.to_string());
-=======
-            let data = self.for_output_area_code(key);
->>>>>>> 30ac6077
+            let data = self.for_output_area_code(key.to_string());
             if data.is_none() {
                 warn!("Output Area: {} is incomplete", key);
             }
